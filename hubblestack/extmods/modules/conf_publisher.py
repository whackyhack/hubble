--- conflicted
+++ resolved
@@ -41,11 +41,7 @@
             if arg in  __opts__:
                 opts_to_log[arg] = __opts__[arg]
 
-<<<<<<< HEAD
-    filtered_conf = _filter_config(opts_to_log)
-=======
     filtered_conf = _filter_config(opts_to_log, remove_dots=remove_dots)
->>>>>>> 14db004c
 
     if report_directly_to_splunk:
         hubblestack.log.emit_to_splunk(filtered_conf, 'INFO', 'hubblestack.hubble_config')
