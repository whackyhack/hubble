# This Dockerfile aims to make building Hubble v2 packages easier.
# To build an image: 1. copy pkg/scripts/pyinstaller-requirements.txt to directory with this Dockerfile
#                    2. docker build -t <image_name> .
# The resulting image is ready to run the pyinstaller on container start and drop hubble<version>-coreos.tar.gz
# in the /data directory. Mount /data volume into a directory on the host to access the package.
# To run the container:  docker run -it --rm -v `pwd`:/data <image_name>

FROM debian:testing-slim

RUN apt-get update     \
 && apt-get -y upgrade

#paths that hubble or hubble parts need in the package
RUN mkdir -p /etc/osquery /var/log/osquery /etc/hubble/hubble.d /opt/hubble /opt/osquery /var/osquery

#osquery build start
#osquery should be built first since requirements for other packages can interfere with osquery dependencies
#to build, osquery scripts want sudo and a user to sudo with.
#to pin to a different version change the following envirnment variable
ENV OSQUERY_SRC_VERSION=2.7.0
ENV OSQUERY_BUILD_USER=osquerybuilder
ENV OSQUERY_GIT_URL=https://github.com/facebook/osquery.git
RUN apt-get -y install git make python ruby sudo
RUN useradd --shell /bin/bash --create-home --user-group --groups sudo "$OSQUERY_BUILD_USER" \
 && sed -i 's/^%sudo.*/%sudo\ ALL=\(ALL\)\ NOPASSWD:\ ALL/' /etc/sudoers
RUN mkdir -p /usr/local/osquery/ \
 && chown "$OSQUERY_BUILD_USER":"$OSQUERY_BUILD_USER" -R /usr/local/osquery/
USER $OSQUERY_BUILD_USER
ENV SKIP_TESTS=1
RUN cd /home/"$OSQUERY_BUILD_USER" \
 && git clone "$OSQUERY_GIT_URL" \
 && cd osquery/ \
 && git checkout "$OSQUERY_SRC_VERSION" \
#these homebrew hashes need to be current. hashes in osquery git repo are often out of date for the tags we check out and try to build.
#this is a problem and they are aware of it. let the magic hashes commence:
 && sed -i 's,^\(HOMEBREW_CORE=\).*,\1'941ca36839ea354031846d73ad538e1e44e673f4',' tools/provision.sh \
 && sed -i 's,^\(LINUXBREW_CORE=\).*,\1'f54281a496bb7d3dd2f46b2f3067193d05f5013b',' tools/provision.sh \
 && sed -i 's,^\(HOMEBREW_BREW=\).*,\1'ac2cbd2137006ebfe84d8584ccdcb5d78c1130d9',' tools/provision.sh \
 && sed -i 's,^\(LINUXBREW_BREW=\).*,\1'20bcce2c176469cec271b46d523eef1510217436',' tools/provision.sh \
 && make sysprep \
#have the default augeas lenses directory point to /opt/osquery/lenses, must be done after sysprep
 && sed -i '/augeas_lenses,/,/\"Directory\ that\ contains\ augeas\ lenses\ files\"\\)\;/ s/\/usr\/share\/osquery\/lenses/\/opt\/osquery\/lenses/' osquery/tables/system/posix/augeas.cpp \
 && make deps \
 && make \
 && make strip
USER root
RUN cp -pr /home/"$OSQUERY_BUILD_USER"/osquery/build/linux/osquery/osqueryi /home/"$OSQUERY_BUILD_USER"/osquery/build/linux/osquery/osqueryd /opt/osquery \
 && chown -R root. /opt/osquery \
 && chmod -R 500 /opt/osquery/* \
#put augeas lenses into the default directory that we changed earlier
 && mkdir -p /opt/osquery/lenses \
 && cp -r /usr/local/osquery/share/augeas/lenses/dist/* /opt/osquery/lenses \
 && chmod -R 400 /opt/osquery/lenses/*
RUN ls -lahR /opt/osquery/ && /opt/osquery/osqueryi --version

#install packages that should be needed for ligbit2 compilation and successful pyinstaller run
RUN apt-get -y install  \
               python-dev libffi-dev libssl-dev libyaml-dev \
               libxml2-dev libxslt1-dev python-cffi \
               zlib1g-dev cmake python-setuptools  \
               gcc wget python-pip openssl \
 && apt-get clean

#libgit2 install start
#must precede pyinstaller requirements
ENV LIBGIT2_SRC_URL=https://github.com/libgit2/libgit2/archive/v0.26.0.tar.gz
#it turns out github provided release files can change. so even though the code hopefully hasn't changed, the hash has.
ENV LIBGIT2_SRC_SHA256=6a62393e0ceb37d02fe0d5707713f504e7acac9006ef33da1e88960bd78b6eac
ENV LIBGIT2_SRC_VERSION=0.26.0
ENV LIBGIT2TEMP=/tmp/libgit2temp
RUN mkdir -p "$LIBGIT2TEMP" \
 && cd "$LIBGIT2TEMP" \
 && wget -q "$LIBGIT2_SRC_URL" -O libgit2.tar.gz \
 && echo "$LIBGIT2_SRC_SHA256  libgit2.tar.gz" | sha256sum -c - \
 && tar xzf libgit2.tar.gz \
 && cd libgit2-"$LIBGIT2_SRC_VERSION"/ \
 && export LIBGIT2=/usr/local/ \
 && cmake . -DCMAKE_INSTALL_PREFIX=$LIBGIT2 \
 && make \
 && make install

#pyinstaller requirements start
#must be preceded by libgit2 install
COPY pyinstaller-requirements.txt /
RUN pip install --upgrade pip \
 && pip -v install -r pyinstaller-requirements.txt

#pyinstaller start
#commands specified for ENTRYPOINT and CMD are executed when the container is run, not when the image is built
#use the following variables to choose the version of hubble
<<<<<<< HEAD
ENV HUBBLE_CHECKOUT=develop
ENV HUBBLE_VERSION=2.2.3
=======
ENV HUBBLE_CHECKOUT=v2.2.4
ENV HUBBLE_VERSION=2.2.4
>>>>>>> 3a858bb1
ENV HUBBLE_GIT_URL=https://github.com/hubblestack/hubble.git
ENV HUBBLE_SRC_PATH=/hubble_src
ENV _HOOK_DIR="./pkg/"
ENV _BINARY_LOG_LEVEL="INFO"
ENV _INCLUDE_PATH=""
RUN git clone "$HUBBLE_GIT_URL" "$HUBBLE_SRC_PATH" \
 && cd "$HUBBLE_SRC_PATH" \
 && git checkout "$HUBBLE_CHECKOUT" \
 && cp -rf "$HUBBLE_SRC_PATH" /hubble_build
RUN mkdir /data
VOLUME /data
WORKDIR /hubble_build
ENTRYPOINT [ "/bin/bash", "-o", "xtrace", "-c" ]
CMD [ "pyinstaller --onedir --noconfirm --log-level ${_BINARY_LOG_LEVEL} --additional-hooks-dir=${_HOOK_DIR} hubble.py \
    && cp /hubble_build/conf/osquery.conf /etc/osquery/ \
    && cp /hubble_build/conf/osquery.flags /etc/osquery/ \
# hubble default configuration file
    && cp -rf /hubble_build/conf/hubble /etc/hubble/ \
#during container run, if a configuration file exists in a /data copy it over the existing one so it would be
#possile to optionally include a custom one with the package
    && if [ -f /data/hubble ] ; then cp /data/hubble /etc/hubble/ ; fi \
    && cp -rf /hubble_build/conf/hubble-profile.sh /etc/profile.d/ \
    && cp -pr /hubble_build/dist/hubble /opt/hubble/hubble-libs \
    && ln -s /opt/hubble/hubble-libs/hubble /opt/hubble/hubble \
    # make sure rpm shared libs are taken out to avoid mismatch between rpm database and shared libs that pyinstaller includes
    && rm -rf /opt/hubble/hubble-libs/librpm* \
    && tar -cPvzf /data/hubblestack-${HUBBLE_VERSION}-coreos.tar.gz /etc/hubble /etc/osquery /opt/hubble /opt/osquery /var/log/osquery /etc/profile.d/hubble-profile.sh" ]
<|MERGE_RESOLUTION|>--- conflicted
+++ resolved
@@ -88,13 +88,8 @@
 #pyinstaller start
 #commands specified for ENTRYPOINT and CMD are executed when the container is run, not when the image is built
 #use the following variables to choose the version of hubble
-<<<<<<< HEAD
-ENV HUBBLE_CHECKOUT=develop
-ENV HUBBLE_VERSION=2.2.3
-=======
 ENV HUBBLE_CHECKOUT=v2.2.4
 ENV HUBBLE_VERSION=2.2.4
->>>>>>> 3a858bb1
 ENV HUBBLE_GIT_URL=https://github.com/hubblestack/hubble.git
 ENV HUBBLE_SRC_PATH=/hubble_src
 ENV _HOOK_DIR="./pkg/"
